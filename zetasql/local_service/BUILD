#
# Copyright 2019 ZetaSQL Authors
#
# Licensed under the Apache License, Version 2.0 (the "License");
# you may not use this file except in compliance with the License.
# You may obtain a copy of the License at
#
#     http://www.apache.org/licenses/LICENSE-2.0
#
# Unless required by applicable law or agreed to in writing, software
# distributed under the License is distributed on an "AS IS" BASIS,
# WITHOUT WARRANTIES OR CONDITIONS OF ANY KIND, either express or implied.
# See the License for the specific language governing permissions and
# limitations under the License.
#

load("//:zetasql_grpc.bzl", "cc_grpc_library")
load("@io_grpc_grpc_java//:java_grpc_library.bzl", "java_grpc_library")

# ZetaSQL Server
<<<<<<< HEAD
package(default_visibility = ["//visibility:public"],
)
=======
package(default_visibility = ["//:__subpackages__"])
>>>>>>> c610a21f

cc_library(
    name = "local_service",
    srcs = ["local_service.cc"],
    hdrs = [
        "local_service.h",
        "state.h",
    ],
    copts = ["-Wno-sign-compare"],
    deps = [
        ":local_service_cc_proto",
        "//zetasql/base",
        "//zetasql/base:map_util",
        "//zetasql/base:ret_check",
        "//zetasql/base:source_location",
        "//zetasql/base:status",
        "//zetasql/base:statusor",
        "//zetasql/common:errors",
        "//zetasql/common:proto_helper",
        "//zetasql/proto:options_cc_proto",
        "//zetasql/proto:simple_catalog_cc_proto",
        "//zetasql/public:analyzer",
        "//zetasql/public:builtin_function",
        "//zetasql/public:evaluator",
        "//zetasql/public:function",
        "//zetasql/public:id_string",
        "//zetasql/public:language_options",
        "//zetasql/public:parse_resume_location",
        "//zetasql/public:parse_resume_location_cc_proto",
        "//zetasql/public:simple_catalog",
        "//zetasql/public:sql_formatter",
        "//zetasql/public:templated_sql_tvf",
        "//zetasql/public:type",
        "//zetasql/public:type_cc_proto",
        "//zetasql/public:value",
        "//zetasql/public:value_cc_proto",
        "//zetasql/resolved_ast",
        "//zetasql/resolved_ast:sql_builder",
        "@com_google_absl//absl/base:core_headers",
        "@com_google_absl//absl/strings",
        "@com_google_absl//absl/synchronization",
        "@com_google_protobuf//:cc_wkt_protos",
        "@com_google_protobuf//:protobuf",
    ],
)

cc_test(
    name = "local_service_test",
    srcs = ["local_service_test.cc"],
    copts = ["-Wno-sign-compare"],
    data = [
        "//zetasql/testdata:test_schema_proto",
    ],
    tags = ["requires-net:loopback"],
    deps = [
        ":local_service",
        "@com_google_googletest//:gtest_main",
        "//zetasql/base",
        "//zetasql/base:path",
        "//zetasql/base:status",
        "//zetasql/base/testing:status_matchers",
        "//zetasql/common:status_payload_utils",
        "//zetasql/common/testing:proto_matchers",
        "//zetasql/proto:function_cc_proto",
        "//zetasql/proto:simple_catalog_cc_proto",
        "//zetasql/public:parse_resume_location_cc_proto",
        "//zetasql/public:simple_catalog",
        "//zetasql/public:simple_table_cc_proto",
        "//zetasql/public:type",
        "//zetasql/public:type_cc_proto",
        "//zetasql/public:value",
        "//zetasql/public:value_cc_proto",
        "//zetasql/testdata:test_schema_cc_proto",
        "@com_google_absl//absl/strings",
        "@com_google_protobuf//:cc_wkt_protos",
        "@com_google_protobuf//:protobuf",
    ],
)

proto_library(
    name = "local_service_proto",
    srcs = ["local_service.proto"],
    deps = [
        "//zetasql/proto:function_proto",
        "//zetasql/proto:options_proto",
        "//zetasql/proto:simple_catalog_proto",
        "//zetasql/public:options_proto",
        "//zetasql/public:parse_resume_location_proto",
        "//zetasql/public:simple_table_proto",
        "//zetasql/public:type_proto",
        "//zetasql/public:value_proto",
        "//zetasql/resolved_ast:resolved_ast_proto",
        "@com_google_protobuf//:descriptor_proto",
        "@com_google_protobuf//:empty_proto",
    ],
)

cc_proto_library(
    name = "local_service_cc_proto",
    deps = [":local_service_proto"],
)

cc_grpc_library(
    name = "local_service_cc_grpc",
    srcs = [":local_service_proto"],
    deps = [":local_service_cc_proto"],
)

cc_library(
    name = "local_service_grpc",
    srcs = ["local_service_grpc.cc"],
    hdrs = ["local_service_grpc.h"],
    copts = ["-Wno-sign-compare"],
    deps = [
        ":local_service",
        ":local_service_cc_grpc",
        ":local_service_cc_proto",
        "//zetasql/base:status",
        "//zetasql/proto:options_cc_proto",
        "//zetasql/public:parse_resume_location_cc_proto",
        "//zetasql/public:simple_table_cc_proto",
    ],
)

java_proto_library(
    name = "local_service_java_proto",
    deps = [":local_service_proto"],
)

java_grpc_library(
    name = "local_service_java_grpc",
    srcs = [":local_service_proto"],
    deps = [
        ":local_service_java_proto",
        "//zetasql/proto:options_java_proto",
        "//zetasql/public:parse_resume_location_java_proto",
        "//zetasql/public:simple_table_java_proto",
    ],
)

cc_library(
    name = "local_service_jni",
    srcs = ["local_service_jni.cc"],
    hdrs = ["local_service_jni.h"],
    copts = ["-Wno-sign-compare"],
    linkstatic = 1,
    deps = [
        ":local_service_grpc",
        "//zetasql/jdk:jni",
        "@com_github_grpc_grpc//:grpc++",
    ],
    alwayslink = 1,
)

cc_binary(
    name = "liblocal_service_jni.so",
    linkshared = 1,
    deps = [":local_service_jni"],
)<|MERGE_RESOLUTION|>--- conflicted
+++ resolved
@@ -18,12 +18,10 @@
 load("@io_grpc_grpc_java//:java_grpc_library.bzl", "java_grpc_library")
 
 # ZetaSQL Server
-<<<<<<< HEAD
-package(default_visibility = ["//visibility:public"],
+package(
+    default_visibility = ["//visibility:public"],
 )
-=======
-package(default_visibility = ["//:__subpackages__"])
->>>>>>> c610a21f
+
 
 cc_library(
     name = "local_service",
